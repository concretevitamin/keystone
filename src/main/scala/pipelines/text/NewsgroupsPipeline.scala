package pipelines.text

import breeze.linalg.{Vector, argmax}
import evaluation.MulticlassClassifierEvaluator
import loaders.NewsgroupsDataLoader
import nodes.learning.NaiveBayesEstimator
import nodes.misc.{TermFrequency, CommonSparseFeatures}
import nodes.nlp._
import nodes.util.MaxClassifier
import org.apache.spark.SparkContext
import pipelines.Logging

object NewsgroupsPipeline extends Logging {

  def main(args : Array[String]) {
    if (args.length < 4) {
      println("Usage: NewsgroupsPipeline <master> <sparkHome> <trainingDir> <testingDir>")
      System.exit(0)
    }

    val sparkMaster = args(0)
    val sparkHome = args(1)
    val trainingDir = args(2)
    val testingDir = args(3)

    // Set up all the contexts
    val sc = new SparkContext(sparkMaster, "NewsgroupsPipeline", sparkHome, SparkContext.jarOfObject(this).toSeq)

    val newsgroupsData = NewsgroupsDataLoader(sc, trainingDir, testingDir)
    val numClasses = newsgroupsData.classes.length

    // Build the classifier estimator
    logInfo("Training classifier")
    val predictor = Trim.then(LowerCase())
<<<<<<< HEAD
        .then(Tokenizer()).then(new NGramsFeaturizer[String](1 to 2)).to[Seq[Any]].then(TermFrequency(x => 1))
        .thenEstimator(CommonSparseFeatures(100000)).fit(newsgroupsData.train.data).to[Vector[Double]]
=======
        .then(Tokenizer())
        .then(new NGramsFeaturizer(1 to 2)).to[Seq[Any]]
        .then(TermFrequency(x => 1))
        .thenEstimator(CommonSparseFeatures(100000))
        .fit(newsgroupsData.train.data).to[Vector[Double]]
>>>>>>> 34042b65
        .thenLabelEstimator(NaiveBayesEstimator(numClasses))
        .fit(newsgroupsData.train.data, newsgroupsData.train.labels)
        .then(MaxClassifier)

    // Evaluate the classifier
    logInfo("Evaluating classifier")
    val testLabels = newsgroupsData.test.labels
    val testResults = predictor(newsgroupsData.test.data)
    val eval = MulticlassClassifierEvaluator(testResults, testLabels, numClasses)
    sc.stop()

    logInfo("\n" + eval.summary(newsgroupsData.classes))
  }

}<|MERGE_RESOLUTION|>--- conflicted
+++ resolved
@@ -32,16 +32,11 @@
     // Build the classifier estimator
     logInfo("Training classifier")
     val predictor = Trim.then(LowerCase())
-<<<<<<< HEAD
-        .then(Tokenizer()).then(new NGramsFeaturizer[String](1 to 2)).to[Seq[Any]].then(TermFrequency(x => 1))
-        .thenEstimator(CommonSparseFeatures(100000)).fit(newsgroupsData.train.data).to[Vector[Double]]
-=======
         .then(Tokenizer())
-        .then(new NGramsFeaturizer(1 to 2)).to[Seq[Any]]
+        .then(new NGramsFeaturizer[String](1 to 2)).to[Seq[Any]]
         .then(TermFrequency(x => 1))
         .thenEstimator(CommonSparseFeatures(100000))
         .fit(newsgroupsData.train.data).to[Vector[Double]]
->>>>>>> 34042b65
         .thenLabelEstimator(NaiveBayesEstimator(numClasses))
         .fit(newsgroupsData.train.data, newsgroupsData.train.labels)
         .then(MaxClassifier)
